--- conflicted
+++ resolved
@@ -13,13 +13,8 @@
 
 
 H = Hamiltonian(particles = SingleParticle(), 
-<<<<<<< HEAD
-				potential = harmonic_oscillator,
-				spatial_ndim = 2, N = 200, extent = 15)
-=======
 				potential = harmonic_oscillator, 
 				spatial_ndim = 2, N = 100, extent = 15*Å)
->>>>>>> 120eb85f
 
 
 eigenstates = H.solve(max_states = 30)
