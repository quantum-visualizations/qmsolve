import numpy as np
from qmsolve import Hamiltonian, SingleParticle, init_visualization



#interaction potential
def harmonic_oscillator(particle):

	kx = 2 # measured in eV / (Å**2)
	ky = 2
	return 0.5 * kx * particle.x**2    +    0.5 * ky * particle.y**2



H = Hamiltonian(particles = SingleParticle(), 
				potential = harmonic_oscillator, 
<<<<<<< HEAD
<<<<<<< Updated upstream
				spatial_ndim = 2, N = 200, extent = 15)


energies, eigenstates = H.solve(max_states = 30)

print(energies)
dynamic_visualize(energies, eigenstates)
=======
=======
>>>>>>> 89c1d41f
				spatial_ndim = 2, N = 100, extent = 15)


eigenstates = H.solve(max_states = 30)

print(eigenstates.energies)
visualization = init_visualization(eigenstates)
#visualization.plot_eigenstate(6)
visualization.slider_plot()
#visualization.animate()
coeffs = np.zeros([10], np.complex128)
coeffs[1] = 1.0
coeffs[2] = 1.0j
visualization.superpositions(coeffs, dt=0.01, 
							 # save_animation=True, frames=60
<<<<<<< HEAD
							 )
>>>>>>> Stashed changes
=======
							 )
>>>>>>> 89c1d41f
<|MERGE_RESOLUTION|>--- conflicted
+++ resolved
@@ -13,20 +13,8 @@
 
 
 H = Hamiltonian(particles = SingleParticle(), 
-				potential = harmonic_oscillator, 
-<<<<<<< HEAD
-<<<<<<< Updated upstream
+				potential = harmonic_oscillator,
 				spatial_ndim = 2, N = 200, extent = 15)
-
-
-energies, eigenstates = H.solve(max_states = 30)
-
-print(energies)
-dynamic_visualize(energies, eigenstates)
-=======
-=======
->>>>>>> 89c1d41f
-				spatial_ndim = 2, N = 100, extent = 15)
 
 
 eigenstates = H.solve(max_states = 30)
@@ -41,9 +29,4 @@
 coeffs[2] = 1.0j
 visualization.superpositions(coeffs, dt=0.01, 
 							 # save_animation=True, frames=60
-<<<<<<< HEAD
-							 )
->>>>>>> Stashed changes
-=======
-							 )
->>>>>>> 89c1d41f
+)