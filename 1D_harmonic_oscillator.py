import numpy as np
from qmsolve import Hamiltonian,  SingleParticle, init_visualization


#interaction potential
def harmonic_oscillator(particle):

	k = 100 # measured in eV / (Å**2)
	return 0.5 * k * particle.x**2


H = Hamiltonian(particles = SingleParticle(), 
				potential = harmonic_oscillator, 
				spatial_ndim = 1, N = 512, extent = 20)


eigenstates = H.solve(max_states = 30)

print(eigenstates.energies)


visualization = init_visualization(eigenstates)
visualization.slider_plot()
#visualization.animate()

#compute the inner product of the initial state 𝜓0(x) with the eigenstates 𝜓_n(x):  
#coeffs = <𝜓_n(x)|𝜓0(x)>
x = np.linspace(-1.0, 1.0, len(eigenstates.array[0]))
<<<<<<< HEAD
psi0 = np.exp(-(x-0.16)**2/(2*0.05**2))
coeffs = np.dot(eigenstates.array, psi0)*(1.0 + 0.0j)
=======
𝜓0 = np.exp(-(x-0.16)**2/(2*0.05**2))
coeffs = np.dot(eigenstates.array, 𝜓0)*1.0j
#visualize a superposition of the eigenstates
>>>>>>> 8df4ff7b
visualization.superpositions(coeffs[0:15],
							 xlim=[-3.5, 3.5],
							 # save_animation=True, frames=30
							 )<|MERGE_RESOLUTION|>--- conflicted
+++ resolved
@@ -24,16 +24,11 @@
 #visualization.animate()
 
 #compute the inner product of the initial state 𝜓0(x) with the eigenstates 𝜓_n(x):  
-#coeffs = <𝜓_n(x)|𝜓0(x)>
+#coeffs = ∫ <𝜓_n|x><x|𝜓0> dx
 x = np.linspace(-1.0, 1.0, len(eigenstates.array[0]))
-<<<<<<< HEAD
-psi0 = np.exp(-(x-0.16)**2/(2*0.05**2))
-coeffs = np.dot(eigenstates.array, psi0)*(1.0 + 0.0j)
-=======
 𝜓0 = np.exp(-(x-0.16)**2/(2*0.05**2))
 coeffs = np.dot(eigenstates.array, 𝜓0)*1.0j
 #visualize a superposition of the eigenstates
->>>>>>> 8df4ff7b
 visualization.superpositions(coeffs[0:15],
 							 xlim=[-3.5, 3.5],
 							 # save_animation=True, frames=30
